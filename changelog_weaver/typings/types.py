--- conflicted
+++ resolved
@@ -1,10 +1,6 @@
 """This module contains classes for representing work items, users, and comments."""
 
-<<<<<<< HEAD
 from typing import List, Optional, Sequence, TypeVar, Generic
-=======
-from typing import List, Optional, TypeVar, Generic
->>>>>>> 3dac3b7b
 from dataclasses import dataclass, field
 from enum import Enum
 
@@ -98,20 +94,10 @@
 
 
 T = TypeVar("T", WorkItem, "HierarchicalWorkItem")
-<<<<<<< HEAD
-
-=======
 
 
-@dataclass
-class WorkItemGroup(Generic[T]):
-    """Represents a group of work items."""
+T = TypeVar("T", WorkItem, "HierarchicalWorkItem")
 
-    def __init__(self, item_type: str, icon: str, items: List[T]):
-        self.item_type = item_type
-        self.icon = icon
-        self.items: List[T] = items
->>>>>>> 3dac3b7b
 
 class WorkItemGroup(Generic[T]):
     def __init__(self, type: str, icon: str, items: List[T]):
@@ -120,10 +106,7 @@
         self.items: List[T] = items
 
 
-<<<<<<< HEAD
 class HierarchicalWorkItem(WorkItem):
-=======
->>>>>>> 3dac3b7b
     def __init__(self, **kwargs):
         super().__init__(**kwargs)
         self.children: List["HierarchicalWorkItem"] = []
